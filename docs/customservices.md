--- conflicted
+++ resolved
@@ -14,6 +14,7 @@
 + [PaperlessNG](#paperlessng)
 + [Ping](#ping)
 + [Prometheus](#prometheus)
++ [AdGuard Home](#adguard-home)
 + [Portainer](#portainer)
 + [Emby](#emby)
 
@@ -135,7 +136,6 @@
   # subtitle: "Monitor data server"
 ```
 
-<<<<<<< HEAD
 ## AdGuard Home
 For AdGuard Home you need to set the type to AdGuard, if you have somes issues as 403 responses on requests you need to provide authentification in headers for locations needed as below.
 
@@ -145,7 +145,8 @@
   url: "https://adguard.exemple.com"
   target: "_blank"
   type: "AdGuardHome"
-=======
+```
+
 ## Portainer
 
 This service displays info about the total number of containers managed by your Portainer instance.
@@ -177,5 +178,4 @@
   type: "Emby"
   apikey: "MY-SUPER-SECRET-API-KEY"
   libraryType: "music" #Choose which stats to show. Can be one of: music, series or movies.
->>>>>>> 9e1e82b0
 ```
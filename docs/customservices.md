--- conflicted
+++ resolved
@@ -19,11 +19,8 @@
 + [Emby / Jellyfin](#emby--jellyfin)
 + [Uptime Kuma](#uptime-kuma)
 + [Tautulli](#tautulli)
-<<<<<<< HEAD
 + [Mealie](#mealie)
-=======
 + [Healthchecks](#healthchecks)
->>>>>>> d57821b5
 
 If you experiencing any issue, please have a look to the [troubleshooting](troubleshooting.md) page.
 
@@ -229,12 +226,11 @@
   apikey: "MY-SUPER-SECRET-API-KEY"
 ```
 
-<<<<<<< HEAD
 ## Mealie
 
 First off make sure to remove an existing `subtitle` as it will take precedence if set. 
 Setting `type: "Mealie"` will then show the number of recipes Mealie is keeping organized or the planned meal for today if one is planned. You will have to set an API key in the field `apikey` which can be created in your Mealie installation.
-=======
+
 ## Healthchecks
 
 This service displays information about the configured status checks from the Healthchecks application.
@@ -246,5 +242,4 @@
 ```
 
 The url must be the root url of the Healthchecks application.
-The Healthchecks API key can be found in Settings > API Access > API key (read-only). The key is needed to access Healthchecks API.
->>>>>>> d57821b5
+The Healthchecks API key can be found in Settings > API Access > API key (read-only). The key is needed to access Healthchecks API.
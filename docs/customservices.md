--- conflicted
+++ resolved
@@ -77,9 +77,8 @@
   apikey: "01234deb70424befb1f4ef6a23456789"
 ```
 
-<<<<<<< HEAD
-The url must be the root url of Lidarr, Radarr or Sonarr application.
-The Lidarr, Radarr or Sonarr API key can be found in Settings > General. It is needed to access the API.
+The url must be the root url of Lidarr, Prowlarr, Radarr or Sonarr application.
+The Lidarr, Prowlarr, Radarr or Sonarr API key can be found in Settings > General. It is needed to access the API.
 If you are using an older version of Radarr or Sonarr which don't support the new V3 api endpoints, add the following line to your service config "legacyApi: true", example: 
 
 ```yaml
@@ -90,10 +89,6 @@
   target: "_blank"
   legacyApi: true
 ```
-=======
-The url must be the root url of Lidarr, Prowlarr, Radarr or Sonarr application.
-The Lidarr, Prowlarr, Radarr or Sonarr API key can be found in Settings > General. It is needed to access the API.
->>>>>>> d92444ec
 
 ## PaperlessNG
 

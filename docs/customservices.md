--- conflicted
+++ resolved
@@ -150,7 +150,9 @@
   url: "http://192.168.0.151/"
   type: "Portainer"
   apikey: "MY-SUPER-SECRET-API-KEY"
-<<<<<<< HEAD
+  # environments:
+  #   - "raspberry"
+  #   - "local"
 ```
 
 ## Emby
@@ -164,9 +166,4 @@
   type: "Emby"
   apikey: "MY-SUPER-SECRET-API-KEY"
   libraryType: "music" #Choose which stats to show. Can be one of: music, series or movies.
-=======
-  # environments:
-  #   - "raspberry"
-  #   - "local"
->>>>>>> e2ebf997
 ```
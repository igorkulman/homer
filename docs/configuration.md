## Configuration

Title, icons, links, colors, and services can be configured in the `config.yml` file (located in `/assets` directory once built, or in the `public/assets` directory in development mode), using [yaml](http://yaml.org/) format.

```yaml
---
# Homepage configuration
# See https://fontawesome.com/icons for icons options

# Optional: Use external configuration file.
# Using this will ignore remaining config in this file
# externalConfig: https://example.com/server-luci/config.yaml

title: "App dashboard"
subtitle: "Homer"
# documentTitle: "Welcome" # Customize the browser tab text
logo: "assets/logo.png"
# Alternatively a fa icon can be provided:
# icon: "fas fa-skull-crossbones"

header: true # Set to false to hide the header
footer: '<p>Created with <span class="has-text-danger">❤️</span> with <a href="https://bulma.io/">bulma</a>, <a href="https://vuejs.org/">vuejs</a> & <a href="https://fontawesome.com/">font awesome</a> // Fork me on <a href="https://github.com/bastienwirtz/homer"><i class="fab fa-github-alt"></i></a></p>' # set false if you want to hide it.

columns: "3" # "auto" or number (must be a factor of 12: 1, 2, 3, 4, 6, 12)
connectivityCheck: true # whether you want to display a message when the apps are not accessible anymore (VPN disconnected for example)

# Optional theming
theme: default # 'default' or one of the themes available in 'src/assets/themes'.

# Optional custom stylesheet
# Will load custom CSS files. Especially useful for custom icon sets.
# stylesheet:
#   - "assets/custom.css"

# Here is the exhaustive list of customization parameters
# However all value are optional and will fallback to default if not set.
# if you want to change only some of the colors, feel free to remove all unused key.
colors:
  light:
    highlight-primary: "#3367d6"
    highlight-secondary: "#4285f4"
    highlight-hover: "#5a95f5"
    background: "#f5f5f5"
    card-background: "#ffffff"
    text: "#363636"
    text-header: "#424242"
    text-title: "#303030"
    text-subtitle: "#424242"
    card-shadow: rgba(0, 0, 0, 0.1)
    link-hover: "#363636"
    background-image: "assets/your/light/bg.png"
  dark:
    highlight-primary: "#3367d6"
    highlight-secondary: "#4285f4"
    highlight-hover: "#5a95f5"
    background: "#131313"
    card-background: "#2b2b2b"
    text: "#eaeaea"
    text-header: "#ffffff"
    text-title: "#fafafa"
    text-subtitle: "#f5f5f5"
    card-shadow: rgba(0, 0, 0, 0.4)
    link-hover: "#ffdd57"
    background-image: "assets/your/dark/bg.png"

# Optional message
message:
  # url: "https://<my-api-endpoint>" # Can fetch information from an endpoint to override value below.
  # mapping: # allows to map fields from the remote format to the one expected by Homer
  #   title: 'id' # use value from field 'id' as title
  #   content: 'value' # value from field 'value' as content
  # refreshInterval: 10000 # Optional: time interval to refresh message
  #
  # Real example using chucknorris.io for showing Chuck Norris facts as messages:
  # url: https://api.chucknorris.io/jokes/random
  # mapping:
  #   title: 'id'
  #   content: 'value'
  # refreshInterval: 10000
  style: "is-warning"
  title: "Optional message!"
  icon: "fa fa-exclamation-triangle"
  content: "Lorem ipsum dolor sit amet, consectetur adipiscing elit."

# Optional navbar
# links: [] # Allows for navbar (dark mode, layout, and search) without any links
links:
  - name: "Link 1"
    icon: "fab fa-github"
    url: "https://github.com/bastienwirtz/homer"
    target: "_blank" # optional html tag target attribute
  - name: "link 2"
    icon: "fas fa-book"
    url: "https://github.com/bastienwirtz/homer"
  # this will link to a second homer page that will load config from page2.yml and keep default config values as in config.yml file
  # see url field and assets/page.yml used in this example:
  - name: "Second Page"
    icon: "fas fa-file-alt"
    url: "#page2"

# Services
# First level array represents a group.
# Leave only a "items" key if not using group (group name, icon & tagstyle are optional, section separation will not be displayed).
services:
  - name: "Application"
    icon: "fas fa-code-branch"
    # A path to an image can also be provided. Note that icon take precedence if both icon and logo are set.
    # logo: "path/to/logo"
    items:
      - name: "Awesome app"
        logo: "assets/tools/sample.png"
        # Alternatively a fa icon can be provided:
        # icon: "fab fa-jenkins"
        subtitle: "Bookmark example"
        tag: "app"
        url: "https://www.reddit.com/r/selfhosted/"
        target: "_blank" # optional html tag target attribute
      - name: "Another one"
        logo: "assets/tools/sample2.png"
        subtitle: "Another application"
        tag: "app"
        # Optional tagstyle
        tagstyle: "is-success"
        url: "#"
  - name: "Other group"
    icon: "fas fa-heartbeat"
    items:
      - name: "Pi-hole"
        logo: "assets/tools/sample.png"
        # subtitle: "Network-wide Ad Blocking" # optional, if no subtitle is defined, PiHole statistics will be shown
        tag: "other"
        url: "http://192.168.0.151/admin"
        type: "PiHole" # optional, loads a specific component that provides extra features. MUST MATCH a file name (without file extension) available in `src/components/services`
        target: "_blank" # optional html a tag target attribute
        # class: "green" # optional custom CSS class for card, useful with custom stylesheet
        # background: red # optional color for card to set color directly without custom stylesheet
```

<<<<<<< HEAD
View [Custom Services](customservices.md) for details about all available custom services (like PiHole) and how to configure them.

If you choose to fetch message information from an endpoint, the output format should be:
=======
If you choose to fetch message information from an endpoint, the output format should be as follows (or you can [custom map fields as shown in tips-and-tricks](./tips-and-tricks.md#mapping-fields)):
>>>>>>> 55c3ea4d

```json
{
  "style": null,
  "title": "Lorem ipsum 42",
  "content": "LA LA LA Lorem ipsum dolor sit amet, ....."
}
```

`null` value or missing keys will be ignored and value from the `config.yml` will be used if available.
Empty values (either in `config.yml` or the endpoint data) will hide the element (ex: set `"title": ""` to hide the title bar).

### Style Options

Homer uses [bulma CSS](https://bulma.io/), which provides a [modifiers syntax](https://bulma.io/documentation/modifiers/syntax/). You'll notice in the config there is a `tagstyle` option. It can be set to any of the bulma modifiers. You'll probably want to use one of these 4 main colors:

- `is-info` (blue)
- `is-success` (green)
- `is-warning` (yellow)
- `is-danger` (red)

You can read the [bulma modifiers page](https://bulma.io/documentation/modifiers/syntax/) for other options regarding size, style, or state.

### PWA Icons

In order to easily generate all required icon preset for the PWA to work, a tool like [vue-pwa-asset-generator](https://www.npmjs.com/package/vue-pwa-asset-generator) can be used:

```bash
npx vue-pwa-asset-generator -a {your_512x512_source_png} -o {your_output_folder}
```<|MERGE_RESOLUTION|>--- conflicted
+++ resolved
@@ -136,13 +136,10 @@
         # background: red # optional color for card to set color directly without custom stylesheet
 ```
 
-<<<<<<< HEAD
+
 View [Custom Services](customservices.md) for details about all available custom services (like PiHole) and how to configure them.
 
-If you choose to fetch message information from an endpoint, the output format should be:
-=======
 If you choose to fetch message information from an endpoint, the output format should be as follows (or you can [custom map fields as shown in tips-and-tricks](./tips-and-tricks.md#mapping-fields)):
->>>>>>> 55c3ea4d
 
 ```json
 {

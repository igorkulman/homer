--- conflicted
+++ resolved
@@ -10,11 +10,7 @@
     created: async function () {
         let that = this;
 
-<<<<<<< HEAD
-        this.isDark = 'overrideDark' in localStorage ? 
-=======
         this.isDark = 'overrideDark' in localStorage ?
->>>>>>> 5738264e
             JSON.parse(localStorage.overrideDark) : matchMedia("(prefers-color-scheme: dark)").matches;
 
         if ('vlayout' in localStorage) {
